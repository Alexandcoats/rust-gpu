#[cfg(test)]
mod test;

use rspirv::binary::Consumer;
use rspirv::binary::Disassemble;
use rspirv::spirv;
use std::collections::{HashMap, HashSet};
use thiserror::Error;
use topological_sort::TopologicalSort;

#[derive(Error, Debug, PartialEq)]
pub enum LinkerError {
    #[error("Unresolved symbol {:?}", .0)]
    UnresolvedSymbol(String),
    #[error("Multiple exports found for {:?}", .0)]
    MultipleExports(String),
    #[error("Types mismatch for {:?}, imported with type {:?}, exported with type {:?}", .name, .import_type, .export_type)]
    TypeMismatch {
        name: String,
        import_type: String,
        export_type: String,
    },
    #[error("Decoration mismatch for {:?}, imported with type {:?}, exported with type {:?}; {:?}", .name, .import_type, .export_type, .decorations)]
    DecorateMismatch {
        name: String,
        import_type: String,
        export_type: String,
        decorations: Vec<String>,
    },
    #[error("unknown data store error")]
    Unknown,
}

pub type Result<T> = std::result::Result<T, LinkerError>;

pub fn load(bytes: &[u8]) -> rspirv::dr::Module {
    let mut loader = rspirv::dr::Loader::new();
    rspirv::binary::parse_bytes(&bytes, &mut loader).unwrap();
    loader.module()
}

fn shift_ids(module: &mut rspirv::dr::Module, add: u32) {
    module.all_inst_iter_mut().for_each(|inst| {
        if let Some(ref mut result_id) = &mut inst.result_id {
            *result_id += add;
        }

        if let Some(ref mut result_type) = &mut inst.result_type {
            *result_type += add;
        }

        inst.operands.iter_mut().for_each(|op| match op {
            rspirv::dr::Operand::IdMemorySemantics(w)
            | rspirv::dr::Operand::IdScope(w)
            | rspirv::dr::Operand::IdRef(w) => *w += add,
            _ => {}
        })
    });
}

fn replace_all_uses_with(module: &mut rspirv::dr::Module, before: u32, after: u32) {
    module.all_inst_iter_mut().for_each(|inst| {
        if let Some(ref mut result_type) = &mut inst.result_type {
            if *result_type == before {
                *result_type = after;
            }
        }

        inst.operands.iter_mut().for_each(|op| match op {
            rspirv::dr::Operand::IdMemorySemantics(w)
            | rspirv::dr::Operand::IdScope(w)
            | rspirv::dr::Operand::IdRef(w) => {
                if *w == before {
                    *w = after
                }
            }
            _ => {}
        })
    });
}

fn remove_duplicate_capablities(module: &mut rspirv::dr::Module) {
    let mut set = HashSet::new();
    let mut caps = vec![];

    for c in &module.capabilities {
        let keep = match c.operands[0] {
            rspirv::dr::Operand::Capability(cap) => set.insert(cap),
            _ => true,
        };

        if keep {
            caps.push(c.clone());
        }
    }

    module.capabilities = caps;
}

fn remove_duplicate_ext_inst_imports(module: &mut rspirv::dr::Module) {
    let mut set = HashSet::new();
    let mut caps = vec![];

    for c in &module.ext_inst_imports {
        let keep = match &c.operands[0] {
            rspirv::dr::Operand::LiteralString(ext_inst_import) => set.insert(ext_inst_import),
            _ => true,
        };

        if keep {
            caps.push(c.clone());
        }
    }

    module.ext_inst_imports = caps;
}

fn kill_with_id(insts: &mut Vec<rspirv::dr::Instruction>, id: u32) {
    kill_with(insts, |inst| {
        if inst.operands.is_empty() {
            return false;
        }

        match inst.operands[0] {
            rspirv::dr::Operand::IdMemorySemantics(w)
            | rspirv::dr::Operand::IdScope(w)
            | rspirv::dr::Operand::IdRef(w)
                if w == id =>
            {
                true
            }
            _ => false,
        }
    })
}

fn kill_with<F>(insts: &mut Vec<rspirv::dr::Instruction>, f: F)
where
    F: Fn(&rspirv::dr::Instruction) -> bool,
{
    if insts.is_empty() {
        return;
    }

    let mut idx = insts.len() - 1;
    // odd backwards loop so we can swap_remove
    loop {
        if f(&insts[idx]) {
            insts.swap_remove(idx);
        }

        if idx == 0 || insts.is_empty() {
            break;
        }

        idx -= 1;
    }
}

fn kill_annotations_and_debug(module: &mut rspirv::dr::Module, id: u32) {
    kill_with_id(&mut module.annotations, id);

    // need to remove OpGroupDecorate members that mention this id
    module.annotations.iter_mut().for_each(|inst| {
        if inst.class.opcode == spirv::Op::GroupDecorate {
            inst.operands.retain(|op| matches!(op, rspirv::dr::Operand::IdRef(w) if *w != id));
        }
    });

    kill_with_id(&mut module.debugs, id);
}

fn op_nop() -> rspirv::dr::Instruction {
    rspirv::dr::Instruction::new(spirv::Op::Nop, None, None, vec![])
}

fn remove_duplicate_types(module: rspirv::dr::Module) -> rspirv::dr::Module {
    use rspirv::binary::Assemble;

    // jb-todo: spirv-tools's linker has special case handling for SpvOpTypeForwardPointer,
    // not sure if we need that; see https://github.com/KhronosGroup/SPIRV-Tools/blob/e7866de4b1dc2a7e8672867caeb0bdca49f458d3/source/opt/remove_duplicates_pass.cpp for reference

    let mut instructions = module
        .all_inst_iter()
        .cloned()
        .collect::<Vec<_>>()
        .into_boxed_slice(); // force boxed slice so we don't accidentally grow or shrink it later

    let mut def_use_analyzer = DefUseAnalyzer::new(&mut instructions);

    let mut kill_annotations = vec![];
    let mut continue_from_idx = 0;

    // need to do this process iteratively because types can reference each other
    loop {
        let mut dedup = std::collections::HashMap::new();
        let mut duplicate = None;

        for (iterator_idx, module_inst) in module
            .types_global_values
            .iter()
            .enumerate()
            .skip(continue_from_idx)
        {
            let (inst_idx, inst) = def_use_analyzer
                .def(module_inst.result_id.unwrap())
                .unwrap();

            if inst.class.opcode == spirv::Op::Nop {
                continue;
            }

            // partially assemble only the opcode and operands to be used as a key
            // maybe this should also include the result_type
            let data = {
                let mut data = vec![];

                data.push(inst.class.opcode as u32);
                for op in &inst.operands {
                    op.assemble_into(&mut data);
                }

                data
            };

            // dedup contains a tuple of three indices;
            // the first two point into our `def_use_analyzer.instructions` map
            // the last one points into the `module.types_global_values` iterator so we can resume iteration
            dedup
                .entry(data)
                .and_modify(|(identical_idx, backtrack_idx)| {
                    duplicate = Some((inst_idx, *identical_idx, *backtrack_idx));
                })
                .or_insert((inst_idx, iterator_idx)); // store the index that we encountered an instruction
                                                      // for the first time so we can backtrack later

            if let Some((_, _, backtrack_idx)) = duplicate {
                continue_from_idx = backtrack_idx;
                break;
            }
        }

        if let Some((before_idx, after_idx, _)) = duplicate {
            let before_id = def_use_analyzer.instructions[before_idx].result_id.unwrap();
            let after_id = def_use_analyzer.instructions[after_idx].result_id.unwrap();

            // remove annotations later
            kill_annotations.push(before_id);

            def_use_analyzer.for_each_use_mut(before_id, |_, inst| {
                if inst.result_type == Some(before_id) {
                    inst.result_type = Some(after_id);
                }

                for op in inst.operands.iter_mut() {
                    match op {
                        rspirv::dr::Operand::IdMemorySemantics(w)
                        | rspirv::dr::Operand::IdScope(w)
                        | rspirv::dr::Operand::IdRef(w) => {
                            if *w == before_id {
                                *w = after_id
                            }
                        }
                        _ => {}
                    }
                }
            });

            // this loop / system works on the assumption that all indices remain valid,
            // so instead of removing the instruction we just nop it out - `consume_instruction` will then
            // skip all OpNops and they won't appear in the newly constructed module
            def_use_analyzer.instructions[before_idx] = op_nop();
        } else {
            break;
        }
    }

    let mut loader = rspirv::dr::Loader::new();

    for inst in def_use_analyzer.instructions.iter() {
        loader.consume_instruction(inst.clone());
    }

    let mut module = loader.module();

    for remove in kill_annotations {
        kill_annotations_and_debug(&mut module, remove);
    }

    module
}

#[derive(Clone, Debug)]
struct LinkSymbol {
    name: String,
    id: u32,
    type_id: u32,
    parameters: Vec<rspirv::dr::Instruction>,
}

#[derive(Debug)]
struct ImportExportPair {
    import: LinkSymbol,
    export: LinkSymbol,
}

#[derive(Debug)]
struct LinkInfo {
    imports: Vec<LinkSymbol>,
    exports: HashMap<String, Vec<LinkSymbol>>,
    potential_pairs: Vec<ImportExportPair>,
}

fn inst_fully_eq(a: &rspirv::dr::Instruction, b: &rspirv::dr::Instruction) -> bool {
    // both function instructions need to be 100% identical so check all members
    // jb-todo: derive(PartialEq) on Instruction?
    a.result_id == b.result_id
        && a.class == b.class
        && a.result_type == b.result_type
        && a.operands == b.operands
}

fn find_import_export_pairs(
    module: &rspirv::dr::Module,
    defs: &DefUseAnalyzer,
) -> Result<LinkInfo> {
    let mut imports = vec![];
    let mut exports: HashMap<String, Vec<LinkSymbol>> = HashMap::new();

    for annotation in &module.annotations {
        if annotation.class.opcode == spirv::Op::Decorate
            && annotation.operands[1]
                == rspirv::dr::Operand::Decoration(spirv::Decoration::LinkageAttributes)
        {
            let id = match annotation.operands[0] {
                rspirv::dr::Operand::IdRef(i) => i,
                _ => panic!("Expected IdRef"),
            };

            let name = match &annotation.operands[2] {
                rspirv::dr::Operand::LiteralString(s) => s,
                _ => panic!("Expected LiteralString"),
            };

            let ty = &annotation.operands[3];

            let def_inst = defs
                .def(id)
<<<<<<< HEAD
                .expect(&format!("Need a matching op for ID {}", id))
                .1;
=======
                .unwrap_or_else(|| panic!("Need a matching op for ID {}", id));
>>>>>>> 7e1e753c

            let (type_id, parameters) = match def_inst.class.opcode {
                spirv::Op::Variable => (def_inst.result_type.unwrap(), vec![]),
                spirv::Op::Function => {
                    let type_id = if let rspirv::dr::Operand::IdRef(id) = &def_inst.operands[1] {
                        *id
                    } else {
                        panic!("Expected IdRef");
                    };

                    let def_fn = module
                        .functions
                        .iter()
                        .find(|f| inst_fully_eq(f.def.as_ref().unwrap(), def_inst))
                        .unwrap();

                    (type_id, def_fn.parameters.clone())
                }
                _ => panic!("Unexpected op"),
            };

            let symbol = LinkSymbol {
                name: name.to_string(),
                id,
                type_id,
                parameters,
            };

            if ty == &rspirv::dr::Operand::LinkageType(spirv::LinkageType::Import) {
                imports.push(symbol);
            } else {
                exports
                    .entry(symbol.name.clone())
                    .and_modify(|v| v.push(symbol.clone()))
                    .or_insert_with(|| vec![symbol.clone()]);
            }
        }
    }

    LinkInfo {
        imports,
        exports,
        potential_pairs: vec![],
    }
    .find_potential_pairs()
}

fn cleanup_type(mut ty: rspirv::dr::Instruction) -> String {
    ty.result_id = None;
    ty.disassemble()
}

impl LinkInfo {
    fn find_potential_pairs(mut self) -> Result<Self> {
        for import in &self.imports {
            let potential_matching_exports = self.exports.get(&import.name);
            if let Some(potential_matching_exports) = potential_matching_exports {
                if potential_matching_exports.len() > 1 {
                    return Err(LinkerError::MultipleExports(import.name.clone()));
                }

                self.potential_pairs.push(ImportExportPair {
                    import: import.clone(),
                    export: potential_matching_exports.first().unwrap().clone(),
                });
            } else {
                return Err(LinkerError::UnresolvedSymbol(import.name.clone()));
            }
        }

        Ok(self)
    }

    /// returns the list of matching import / export pairs after validation the list of potential pairs
    fn ensure_matching_import_export_pairs(
        &self,
        def_use: &DefUseAnalyzer,
    ) -> Result<&Vec<ImportExportPair>> {
        use rspirv::binary::Assemble;

        for pair in &self.potential_pairs {
            let import_result_type = def_use.def(pair.import.type_id).unwrap().1;
            let export_result_type = def_use.def(pair.export.type_id).unwrap().1;

            let imp = trans_aggregate_type(def_use, import_result_type);
            let exp = trans_aggregate_type(def_use, export_result_type);

            if imp != exp {
                return Err(LinkerError::TypeMismatch {
                    name: pair.import.name.clone(),
                    import_type: cleanup_type(import_result_type.clone()),
                    export_type: cleanup_type(export_result_type.clone()),
                });
            }

            for (import_param, export_param) in pair
                .import
                .parameters
                .iter()
                .zip(pair.export.parameters.iter())
            {
                if !import_param.is_type_identical(export_param) {
                    panic!("Type error in signatures")
                }
            }

            // jb-todo: doesn't validate OpDecorateGroup, and doesn't validate on parameters yet (just directly on exported type)

            let sanitize_decoration = |inst: &rspirv::dr::Instruction| -> Vec<u32> {
                let mut inst = inst.clone();

                // clear out IdRef because they'll always mismatch
                match &mut inst.operands[0] {
                    rspirv::dr::Operand::IdRef(w) => *w = 0,
                    _ => panic!("Expected ID"),
                }

<<<<<<< HEAD
                inst.assemble()
            };

            let mut import_decorations = HashSet::new();
            let mut decoration_inst = HashMap::new();
            def_use.for_each_use(import_result_type.result_id.unwrap(), |_, inst| {
                if inst.class.opcode == spirv::Op::Decorate {
                    let k = sanitize_decoration(inst);
                    import_decorations.insert(k.clone());
                    decoration_inst.insert(k, inst.clone());
                }
            });

            let mut export_decorations = HashSet::new();
            def_use.for_each_use(export_result_type.result_id.unwrap(), |_, inst| {
                if inst.class.opcode == spirv::Op::Decorate {
                    let k = sanitize_decoration(inst);
                    export_decorations.insert(k.clone());
                    decoration_inst.insert(k, inst.clone());
                }
            });

            let diff = import_decorations
                .symmetric_difference(&export_decorations)
                .collect::<HashSet<_>>();
            let mut decorations = vec![];

            for d in diff {
                let inst = &decoration_inst[d];
                decorations.push(inst.disassemble());
=======
        module.all_inst_iter().for_each(|inst| {
            if let Some(def_id) = inst.result_id {
                def_ids
                    .entry(def_id)
                    .and_modify(|stored_inst| {
                        *stored_inst = inst.clone();
                    })
                    .or_insert_with(|| inst.clone());
>>>>>>> 7e1e753c
            }

            if !decorations.is_empty() {
                return Err(LinkerError::DecorateMismatch {
                    name: pair.import.name.clone(),
                    import_type: cleanup_type(import_result_type.clone()),
                    export_type: cleanup_type(export_result_type.clone()),
                    decorations: decorations,
                });
            }
        }

        Ok(&self.potential_pairs)
    }
}

struct DefUseAnalyzer<'a> {
    def_ids: HashMap<u32, usize>,
    use_ids: HashMap<u32, Vec<usize>>,
    use_result_type_ids: HashMap<u32, Vec<usize>>,
    instructions: &'a mut [rspirv::dr::Instruction],
}

impl<'a> DefUseAnalyzer<'a> {
    fn new(instructions: &'a mut [rspirv::dr::Instruction]) -> Self {
        let mut def_ids = HashMap::new();
        let mut use_ids: HashMap<u32, Vec<usize>> = HashMap::new();
        let mut use_result_type_ids: HashMap<u32, Vec<usize>> = HashMap::new();

        instructions
            .iter()
            .enumerate()
            .for_each(|(inst_idx, inst)| {
                if let Some(def_id) = inst.result_id {
                    def_ids
                        .entry(def_id)
                        .and_modify(|stored_inst| {
                            *stored_inst = inst_idx;
                        })
                        .or_insert(inst_idx);
                }

                if let Some(result_type) = inst.result_type {
                    use_result_type_ids
                        .entry(result_type)
                        .and_modify(|v| v.push(inst_idx))
                        .or_insert_with(|| vec![inst_idx]);
                }

                for op in inst.operands.iter() {
                    match op {
                        rspirv::dr::Operand::IdMemorySemantics(w)
                        | rspirv::dr::Operand::IdScope(w)
                        | rspirv::dr::Operand::IdRef(w) => {
                            use_ids
                                .entry(*w)
                                .and_modify(|v| v.push(inst_idx))
                                .or_insert_with(|| vec![inst_idx]);
                        }
                        _ => {}
                    }
                }
            });

        Self {
            def_ids,
            use_ids,
            use_result_type_ids,
            instructions,
        }
    }

    fn def_idx(&self, id: u32) -> Option<usize> {
        self.def_ids.get(&id).map(|s| *s)
    }

    fn def(&self, id: u32) -> Option<(usize, &rspirv::dr::Instruction)> {
        let idx = self.def_idx(id)?;
        Some((idx, self.instructions.get(idx)?))
    }

    fn for_each_use_mut<F>(&mut self, id: u32, mut f: F)
    where
        F: FnMut(usize, &mut rspirv::dr::Instruction),
    {
        // find by `result_type`
        if let Some(use_result_type_id) = self.use_result_type_ids.get(&id) {
            for inst_idx in use_result_type_id {
                f(*inst_idx, &mut self.instructions[*inst_idx])
            }
        }

        // find by operand
        if let Some(use_id) = self.use_ids.get(&id) {
            for inst_idx in use_id {
                f(*inst_idx, &mut self.instructions[*inst_idx]);
            }
        }
    }

<<<<<<< HEAD
    fn for_each_use<F>(&self, id: u32, mut f: F)
    where
        F: FnMut(usize, &rspirv::dr::Instruction),
=======
    fn for_each_use<F>(&mut self, id: u32, mut f: F)
    where
        F: FnMut(&mut rspirv::dr::Instruction),
>>>>>>> 7e1e753c
    {
        // find by `result_type`
        if let Some(use_result_type_id) = self.use_result_type_ids.get(&id) {
            for inst_idx in use_result_type_id {
                f(*inst_idx, &self.instructions[*inst_idx])
            }
        }

        // find by operand
        if let Some(use_id) = self.use_ids.get(&id) {
            for inst_idx in use_id {
                f(*inst_idx, &self.instructions[*inst_idx]);
            }
        }
    }
}

fn import_kill_annotations_and_debug(module: &mut rspirv::dr::Module, info: &LinkInfo) {
    for import in &info.imports {
        kill_annotations_and_debug(module, import.id);
        for param in &import.parameters {
            kill_annotations_and_debug(module, param.result_id.unwrap())
        }
    }
}

pub struct Options {
    /// `true` if we're creating a library
    pub lib: bool,

    /// `true` if partial linking is allowed
    pub partial: bool,
}

impl Default for Options {
    fn default() -> Self {
        Self {
            lib: false,
            partial: false,
        }
    }
}

fn kill_linkage_instructions(
    pairs: &[ImportExportPair],
    module: &mut rspirv::dr::Module,
    opts: &Options,
) {
    // drop imported functions
    for pair in pairs.iter() {
        module
            .functions
            .retain(|f| pair.import.id != f.def.as_ref().unwrap().result_id.unwrap());
    }

    // drop imported variables
    for pair in pairs.iter() {
        module
            .types_global_values
            .retain(|v| pair.import.id != v.result_id.unwrap());
    }

    // drop linkage attributes (both import and export)
    kill_with(&mut module.annotations, |inst| {
        let eq = pairs
            .iter()
            .any(|p| {
                if inst.operands.is_empty() {
                    return false;
                }

                if let rspirv::dr::Operand::IdRef(id) = inst.operands[0] {
                    id == p.import.id || id == p.export.id
                } else {
                    false
                }
            });

        eq && inst.class.opcode == spirv::Op::Decorate
            && inst.operands[1]
                == rspirv::dr::Operand::Decoration(spirv::Decoration::LinkageAttributes)
    });

    if !opts.lib {
        kill_with(&mut module.annotations, |inst| {
            inst.class.opcode == spirv::Op::Decorate
                && inst.operands[1]
                    == rspirv::dr::Operand::Decoration(spirv::Decoration::LinkageAttributes)
                && inst.operands[3] == rspirv::dr::Operand::LinkageType(spirv::LinkageType::Export)
        });
    }

    // drop OpCapability Linkage
    kill_with(&mut module.capabilities, |inst| {
        inst.class.opcode == spirv::Op::Capability
            && inst.operands[0] == rspirv::dr::Operand::Capability(spirv::Capability::Linkage)
    })
}

fn compact_ids(module: &mut rspirv::dr::Module) -> u32 {
    let mut remap = HashMap::new();

    let mut insert = |current_id: u32| -> u32 {
        let len = remap.len();
        *remap.entry(current_id).or_insert_with(|| {
            len as u32 + 1
        })
    };

    module.all_inst_iter_mut().for_each(|inst| {
        if let Some(ref mut result_id) = &mut inst.result_id {
            *result_id = insert(*result_id);
        }

        if let Some(ref mut result_type) = &mut inst.result_type {
            *result_type = insert(*result_type);
        }

        inst.operands.iter_mut().for_each(|op| match op {
            rspirv::dr::Operand::IdMemorySemantics(w)
            | rspirv::dr::Operand::IdScope(w)
            | rspirv::dr::Operand::IdRef(w) => {
                *w = insert(*w);
            }
            _ => {}
        })
    });

    remap.len() as u32 + 1
}

fn sort_globals(module: &mut rspirv::dr::Module) {
    let mut ts = TopologicalSort::<u32>::new();

    for t in module.types_global_values.iter() {
        if let Some(result_id) = t.result_id {
            if let Some(result_type) = t.result_type {
                ts.add_dependency(result_type, result_id);
            }

            for op in &t.operands {
                match op {
                    rspirv::dr::Operand::IdMemorySemantics(w)
                    | rspirv::dr::Operand::IdScope(w)
                    | rspirv::dr::Operand::IdRef(w) => {
                        ts.add_dependency(*w, result_id); // the op defining the IdRef should come before our op / result_id
                    }
                    _ => {}
                }
            }
        }
    }

    let mut instructions = module
        .types_global_values // only need to collect globals for this, since we only care about their defs
        .iter()
        .cloned()
        .collect::<Vec<_>>()
        .into_boxed_slice();

    let defs = DefUseAnalyzer::new(&mut instructions);

    let mut new_types_global_values = vec![];

    loop {
        if ts.is_empty() {
            break;
        }

        let mut v = ts.pop_all();
        v.sort_unstable();

        for result_id in v {
            new_types_global_values.push(defs.def(result_id).unwrap().1.clone());
        }
    }

    assert!(module.types_global_values.len() == new_types_global_values.len());

    module.types_global_values = new_types_global_values;
}

#[derive(PartialEq, Debug)]
enum ScalarType {
    Void,
    Bool,
    Int { width: u32, signed: bool },
    Float { width: u32 },
    Opaque { name: String },
    Event,
    DeviceEvent,
    ReserveId,
    Queue,
    Pipe,
    ForwardPointer { storage_class: spirv::StorageClass },
    PipeStorage,
    NamedBarrier,
    Sampler,
}

fn trans_scalar_type(inst: &rspirv::dr::Instruction) -> Option<ScalarType> {
    Some(match inst.class.opcode {
        spirv::Op::TypeVoid => ScalarType::Void,
        spirv::Op::TypeBool => ScalarType::Bool,
        spirv::Op::TypeEvent => ScalarType::Event,
        spirv::Op::TypeDeviceEvent => ScalarType::DeviceEvent,
        spirv::Op::TypeReserveId => ScalarType::ReserveId,
        spirv::Op::TypeQueue => ScalarType::Queue,
        spirv::Op::TypePipe => ScalarType::Pipe,
        spirv::Op::TypePipeStorage => ScalarType::PipeStorage,
        spirv::Op::TypeNamedBarrier => ScalarType::NamedBarrier,
        spirv::Op::TypeSampler => ScalarType::Sampler,
        spirv::Op::TypeForwardPointer => ScalarType::ForwardPointer {
            storage_class: match inst.operands[0] {
                rspirv::dr::Operand::StorageClass(s) => s,
                _ => panic!("Unexpected operand while parsing type"),
            },
        },
        spirv::Op::TypeInt => ScalarType::Int {
            width: match inst.operands[0] {
                rspirv::dr::Operand::LiteralInt32(w) => w,
                _ => panic!("Unexpected operand while parsing type"),
            },
            signed: match inst.operands[1] {
                rspirv::dr::Operand::LiteralInt32(s) => {
                    s != 0
                }
                _ => panic!("Unexpected operand while parsing type"),
            },
        },
        spirv::Op::TypeFloat => ScalarType::Float {
            width: match inst.operands[0] {
                rspirv::dr::Operand::LiteralInt32(w) => w,
                _ => panic!("Unexpected operand while parsing type"),
            },
        },
        spirv::Op::TypeOpaque => ScalarType::Opaque {
            name: match &inst.operands[0] {
                rspirv::dr::Operand::LiteralString(s) => s.clone(),
                _ => panic!("Unexpected operand while parsing type"),
            },
        },
        _ => return None,
    })
}

#[derive(PartialEq, Debug)]
#[allow(dead_code)]
enum AggregateType {
    Scalar(ScalarType),
    Array {
        ty: Box<AggregateType>,
        len: u64,
    },
    Pointer {
        ty: Box<AggregateType>,
        storage_class: spirv::StorageClass,
    },
    Image {
        ty: Box<AggregateType>,
        dim: spirv::Dim,
        depth: u32,
        arrayed: u32,
        multi_sampled: u32,
        sampled: u32,
        format: spirv::ImageFormat,
        access: Option<spirv::AccessQualifier>,
    },
    SampledImage {
        ty: Box<AggregateType>,
    },
    Aggregate(Vec<AggregateType>),
}

fn op_def(def: &DefUseAnalyzer, operand: &rspirv::dr::Operand) -> rspirv::dr::Instruction {
    def.def(match operand {
        rspirv::dr::Operand::IdMemorySemantics(w)
        | rspirv::dr::Operand::IdScope(w)
        | rspirv::dr::Operand::IdRef(w) => *w,
        _ => panic!("Expected ID"),
    })
    .unwrap()
    .1
    .clone()
}

fn extract_literal_int_as_u64(op: &rspirv::dr::Operand) -> u64 {
    match op {
        rspirv::dr::Operand::LiteralInt32(v) => (*v).into(),
        rspirv::dr::Operand::LiteralInt64(v) => *v,
        _ => panic!("Unexpected literal int"),
    }
}

fn extract_literal_u32(op: &rspirv::dr::Operand) -> u32 {
    match op {
        rspirv::dr::Operand::LiteralInt32(v) => *v,
        _ => panic!("Unexpected literal u32"),
    }
}

fn trans_aggregate_type(
    def: &DefUseAnalyzer,
    inst: &rspirv::dr::Instruction,
) -> Option<AggregateType> {
    Some(match inst.class.opcode {
        spirv::Op::TypeArray => {
            let len_def = op_def(def, &inst.operands[1]);
            assert!(len_def.class.opcode == spirv::Op::Constant); // don't support spec constants yet

            let len_value = extract_literal_int_as_u64(&len_def.operands[1]);

            AggregateType::Array {
                ty: Box::new(
                    trans_aggregate_type(def, &op_def(def, &inst.operands[0]))
                        .expect("Expect base type for OpTypeArray"),
                ),
                len: len_value,
            }
        }
        spirv::Op::TypePointer => AggregateType::Pointer {
            storage_class: match inst.operands[0] {
                rspirv::dr::Operand::StorageClass(s) => s,
                _ => panic!("Unexpected operand while parsing type"),
            },
            ty: Box::new(
                trans_aggregate_type(def, &op_def(def, &inst.operands[1]))
                    .expect("Expect base type for OpTypePointer"),
            ),
        },
        spirv::Op::TypeRuntimeArray
        | spirv::Op::TypeVector
        | spirv::Op::TypeMatrix
        | spirv::Op::TypeSampledImage => AggregateType::Aggregate(
            trans_aggregate_type(def, &op_def(def, &inst.operands[0]))
                .map_or_else(Vec::new, |v| vec![v]),
        ),
        spirv::Op::TypeStruct | spirv::Op::TypeFunction => {
            let mut types = vec![];
            for operand in inst.operands.iter() {
                let op_def = op_def(def, operand);

                match trans_aggregate_type(def, &op_def) {
                    Some(ty) => types.push(ty),
                    None => panic!("Expected type"),
                }
            }

            AggregateType::Aggregate(types)
        }
        spirv::Op::TypeImage => AggregateType::Image {
            ty: Box::new(
                trans_aggregate_type(def, &op_def(def, &inst.operands[0]))
                    .expect("Expect base type for OpTypeImage"),
            ),
            dim: match inst.operands[1] {
                rspirv::dr::Operand::Dim(d) => d,
                _ => panic!("Invalid dim"),
            },
            depth: extract_literal_u32(&inst.operands[2]),
            arrayed: extract_literal_u32(&inst.operands[3]),
            multi_sampled: extract_literal_u32(&inst.operands[4]),
            sampled: extract_literal_u32(&inst.operands[5]),
            format: match inst.operands[6] {
                rspirv::dr::Operand::ImageFormat(f) => f,
                _ => panic!("Invalid image format"),
            },
            access: inst
                .operands
                .get(7)
                .map(|op| match op {
                    rspirv::dr::Operand::AccessQualifier(a) => Some(*a),
                    _ => None,
                })
                .flatten(),
        },
        _ => {
            if let Some(ty) = trans_scalar_type(inst) {
                AggregateType::Scalar(ty)
            } else {
                return None;
            }
        }
    })
}

pub fn link(inputs: &mut [&mut rspirv::dr::Module], opts: &Options) -> Result<rspirv::dr::Module> {
    // shift all the ids
    let mut bound = inputs[0].header.as_ref().unwrap().bound - 1;

    for mut module in inputs.iter_mut().skip(1) {
        shift_ids(&mut module, bound);
        bound += module.header.as_ref().unwrap().bound - 1;
    }

    // merge the binaries
    let mut loader = rspirv::dr::Loader::new();

    for module in inputs.iter() {
        module.all_inst_iter().for_each(|inst| {
            loader.consume_instruction(inst.clone());
        });
    }

    let mut output = loader.module();

    let mut instructions = output
        .all_inst_iter()
        .cloned()
        .collect::<Vec<_>>()
        .into_boxed_slice(); // force boxed slice so we don't accidentally grow or shrink it later

    // find import / export pairs
    let defs = DefUseAnalyzer::new(&mut instructions);
    let info = find_import_export_pairs(&output, &defs)?;

    // ensure import / export pairs have matching types and defintions
    let matching_pairs = info.ensure_matching_import_export_pairs(&defs)?;

    // give up `defs` & `instructions` because right below we're removing things
    // from the module, so their's view of the world won't match anymore
    drop(defs);
    drop(instructions);

    // remove duplicates (https://github.com/KhronosGroup/SPIRV-Tools/blob/e7866de4b1dc2a7e8672867caeb0bdca49f458d3/source/opt/remove_duplicates_pass.cpp)
    remove_duplicate_capablities(&mut output);
    remove_duplicate_ext_inst_imports(&mut output);
    let mut output = remove_duplicate_types(output);
    // jb-todo: strip identical OpDecoration / OpDecorationGroups

    // remove names and decorations of import variables / functions https://github.com/KhronosGroup/SPIRV-Tools/blob/8a0ebd40f86d1f18ad42ea96c6ac53915076c3c7/source/opt/ir_context.cpp#L404
    import_kill_annotations_and_debug(&mut output, &info);

    // rematch import variables and functions to export variables / functions https://github.com/KhronosGroup/SPIRV-Tools/blob/8a0ebd40f86d1f18ad42ea96c6ac53915076c3c7/source/opt/ir_context.cpp#L255
    for pair in matching_pairs {
        replace_all_uses_with(&mut output, pair.import.id, pair.export.id);
    }

    // remove linkage specific instructions
    kill_linkage_instructions(&matching_pairs, &mut output, &opts);

    sort_globals(&mut output);

    // compact the ids https://github.com/KhronosGroup/SPIRV-Tools/blob/e02f178a716b0c3c803ce31b9df4088596537872/source/opt/compact_ids_pass.cpp#L43
    let bound = compact_ids(&mut output);
    output.header = Some(rspirv::dr::ModuleHeader::new(bound));

    output.debugs.push(rspirv::dr::Instruction::new(
        spirv::Op::ModuleProcessed,
        None,
        None,
        vec![rspirv::dr::Operand::LiteralString(
            "Linked by rspirv-linker".to_string(),
        )],
    ));

    // output the module
    Ok(output)
}

use std::collections::VecDeque;

fn add_calls(f: &rspirv::dr::Function, roots: &mut VecDeque<u32>) {
    for bb in &f.blocks {
        for inst in &bb.instructions {
            if inst.class.opcode == spirv::Op::FunctionCall {
                roots.push_back(match inst.operands[0] {
                    rspirv::dr::Operand::IdRef(w) => w,
                    _ => panic!("Invalid OpFunctionCall"),
                })
            }
        }
    }
}

fn process_reachable_calls<F>(module: &rspirv::dr::Module, mut f: F)
where
    F: FnMut(usize, &rspirv::dr::Function),
{
    let mut roots = VecDeque::new();

    for entry_point in &module.entry_points {
        match &entry_point.operands[1] {
            rspirv::dr::Operand::IdRef(w) => roots.push_back(*w),
            _ => panic!("Badly formed entry point"),
        }
    }

    // jb-todo: add linked functions

    let mut functions = HashMap::new();
    for (idx, f) in module.functions.iter().enumerate() {
        let id = f.def.as_ref().unwrap().result_id.unwrap();
        functions.insert(id, idx);
    }

    let mut done = HashSet::new();
    loop {
        let top = if let Some(top) = roots.pop_front() {
            top
        } else {
            break;
        };

        if done.insert(top) {
            let fn_idx = functions[&top];
            let func = &module.functions[fn_idx];
            f(fn_idx, func);
            add_calls(func, &mut roots);
        }
    }
}

fn nop_recursively(def_use: &mut DefUseAnalyzer, inst: u32) {
    let mut queue = VecDeque::new();
    queue.push_back(inst);

    let mut nop_list = VecDeque::new();
    let mut seen = HashSet::new();

    loop {
        let id = if let Some(id) = queue.pop_front() {
            id
        } else {
            break;
        };

        let inst_idx = def_use.def_idx(id).unwrap();
        let inst = &mut def_use.instructions[inst_idx];

        def_use.for_each_use(id, |idx, inst| {
            if seen.insert(idx) {
                nop_list.push_back(idx);
            }
        });
    }

    for nop_idx in nop_list {
        def_use.instructions[nop_idx] = op_nop();
    }
}

pub fn dead_function_eliminate(module: &rspirv::dr::Module) -> rspirv::dr::Module {
    let mut reached = HashSet::new();

    process_reachable_calls(&module, |fn_idx, _| {
        reached.insert(fn_idx);
    });

    let mut instructions = module
        .all_inst_iter()
        .cloned()
        .collect::<Vec<_>>()
        .into_boxed_slice(); // force boxed slice so we don't accidentally grow or shrink it later

    let mut def_use = DefUseAnalyzer::new(&mut instructions);

    for (fn_idx, func) in module.functions.iter().enumerate() {
        if !reached.contains(&fn_idx) {
            let fn_id = func.def.as_ref().unwrap().result_id.unwrap();
            let inst_idx = def_use.def_idx(fn_id).unwrap();

            let mut iter_idx = inst_idx;
            loop {
                let inst = &def_use.instructions[iter_idx];

                if inst.class.opcode == spirv::Op::FunctionEnd {
                    break;
                }

                if let Some(result_id) = inst.result_id {
                    nop_recursively(&mut def_use, result_id);
                }

                def_use.instructions[iter_idx] = op_nop();

                iter_idx += 1;
            }
        }
    }

    let mut loader = rspirv::dr::Loader::new();

    for inst in def_use.instructions.iter() {
        loader.consume_instruction(inst.clone());
    }

    loader.module()
}<|MERGE_RESOLUTION|>--- conflicted
+++ resolved
@@ -163,7 +163,8 @@
     // need to remove OpGroupDecorate members that mention this id
     module.annotations.iter_mut().for_each(|inst| {
         if inst.class.opcode == spirv::Op::GroupDecorate {
-            inst.operands.retain(|op| matches!(op, rspirv::dr::Operand::IdRef(w) if *w != id));
+            inst.operands
+                .retain(|op| matches!(op, rspirv::dr::Operand::IdRef(w) if *w != id));
         }
     });
 
@@ -346,12 +347,8 @@
 
             let def_inst = defs
                 .def(id)
-<<<<<<< HEAD
-                .expect(&format!("Need a matching op for ID {}", id))
+                .unwrap_or_else(|| panic!("Need a matching op for ID {}", id))
                 .1;
-=======
-                .unwrap_or_else(|| panic!("Need a matching op for ID {}", id));
->>>>>>> 7e1e753c
 
             let (type_id, parameters) = match def_inst.class.opcode {
                 spirv::Op::Variable => (def_inst.result_type.unwrap(), vec![]),
@@ -469,7 +466,6 @@
                     _ => panic!("Expected ID"),
                 }
 
-<<<<<<< HEAD
                 inst.assemble()
             };
 
@@ -500,16 +496,6 @@
             for d in diff {
                 let inst = &decoration_inst[d];
                 decorations.push(inst.disassemble());
-=======
-        module.all_inst_iter().for_each(|inst| {
-            if let Some(def_id) = inst.result_id {
-                def_ids
-                    .entry(def_id)
-                    .and_modify(|stored_inst| {
-                        *stored_inst = inst.clone();
-                    })
-                    .or_insert_with(|| inst.clone());
->>>>>>> 7e1e753c
             }
 
             if !decorations.is_empty() {
@@ -517,7 +503,7 @@
                     name: pair.import.name.clone(),
                     import_type: cleanup_type(import_result_type.clone()),
                     export_type: cleanup_type(export_result_type.clone()),
-                    decorations: decorations,
+                    decorations,
                 });
             }
         }
@@ -583,7 +569,7 @@
     }
 
     fn def_idx(&self, id: u32) -> Option<usize> {
-        self.def_ids.get(&id).map(|s| *s)
+        self.def_ids.get(&id).copied()
     }
 
     fn def(&self, id: u32) -> Option<(usize, &rspirv::dr::Instruction)> {
@@ -610,15 +596,9 @@
         }
     }
 
-<<<<<<< HEAD
     fn for_each_use<F>(&self, id: u32, mut f: F)
     where
         F: FnMut(usize, &rspirv::dr::Instruction),
-=======
-    fn for_each_use<F>(&mut self, id: u32, mut f: F)
-    where
-        F: FnMut(&mut rspirv::dr::Instruction),
->>>>>>> 7e1e753c
     {
         // find by `result_type`
         if let Some(use_result_type_id) = self.use_result_type_ids.get(&id) {
@@ -683,19 +663,17 @@
 
     // drop linkage attributes (both import and export)
     kill_with(&mut module.annotations, |inst| {
-        let eq = pairs
-            .iter()
-            .any(|p| {
-                if inst.operands.is_empty() {
-                    return false;
-                }
-
-                if let rspirv::dr::Operand::IdRef(id) = inst.operands[0] {
-                    id == p.import.id || id == p.export.id
-                } else {
-                    false
-                }
-            });
+        let eq = pairs.iter().any(|p| {
+            if inst.operands.is_empty() {
+                return false;
+            }
+
+            if let rspirv::dr::Operand::IdRef(id) = inst.operands[0] {
+                id == p.import.id || id == p.export.id
+            } else {
+                false
+            }
+        });
 
         eq && inst.class.opcode == spirv::Op::Decorate
             && inst.operands[1]
@@ -723,9 +701,7 @@
 
     let mut insert = |current_id: u32| -> u32 {
         let len = remap.len();
-        *remap.entry(current_id).or_insert_with(|| {
-            len as u32 + 1
-        })
+        *remap.entry(current_id).or_insert_with(|| len as u32 + 1)
     };
 
     module.all_inst_iter_mut().for_each(|inst| {
@@ -772,12 +748,7 @@
         }
     }
 
-    let mut instructions = module
-        .types_global_values // only need to collect globals for this, since we only care about their defs
-        .iter()
-        .cloned()
-        .collect::<Vec<_>>()
-        .into_boxed_slice();
+    let mut instructions = module.types_global_values.to_vec().into_boxed_slice();
 
     let defs = DefUseAnalyzer::new(&mut instructions);
 
@@ -843,9 +814,7 @@
                 _ => panic!("Unexpected operand while parsing type"),
             },
             signed: match inst.operands[1] {
-                rspirv::dr::Operand::LiteralInt32(s) => {
-                    s != 0
-                }
+                rspirv::dr::Operand::LiteralInt32(s) => s != 0,
                 _ => panic!("Unexpected operand while parsing type"),
             },
         },
@@ -1116,13 +1085,7 @@
     }
 
     let mut done = HashSet::new();
-    loop {
-        let top = if let Some(top) = roots.pop_front() {
-            top
-        } else {
-            break;
-        };
-
+    while let Some(top) = roots.pop_front() {
         if done.insert(top) {
             let fn_idx = functions[&top];
             let func = &module.functions[fn_idx];
@@ -1139,17 +1102,11 @@
     let mut nop_list = VecDeque::new();
     let mut seen = HashSet::new();
 
-    loop {
-        let id = if let Some(id) = queue.pop_front() {
-            id
-        } else {
-            break;
-        };
-
-        let inst_idx = def_use.def_idx(id).unwrap();
-        let inst = &mut def_use.instructions[inst_idx];
-
-        def_use.for_each_use(id, |idx, inst| {
+    while let Some(id) = queue.pop_front() {
+        //let inst_idx = def_use.def_idx(id).unwrap();
+        //let inst = &mut def_use.instructions[inst_idx];
+
+        def_use.for_each_use(id, |idx, _| {
             if seen.insert(idx) {
                 nop_list.push_back(idx);
             }
